import {isBackgroundPage} from 'webext-detect-page';
// @ts-ignore
import {serialize, deserialize} from 'dom-form-serializer';

interface Settings<TOptions extends Options> {
	storageName?: string;
	logging?: boolean;
	defaults?: TOptions;
	/**
	 * A list of functions to call when the extension is updated.
	 */
	migrations?: Array<Migration<TOptions>>;
}

/**
A map of options as strings or booleans. The keys will have to match the form fields' `name` attributes.
*/
interface Options {
	[key: string]: string | number | boolean;
}

/*
Handler signature for when an extension updates.
*/
type Migration<TOptions extends Options> = (savedOptions: TOptions, defaults: TOptions) => void;

/**
@example

{
	// Recommended
	defaults: {
		color: 'blue'
	},
	// Optional
	migrations: [
		savedOptions => {
			if (savedOptions.oldStuff) {
				delete savedOptions.oldStuff;
			}
		}
	],
}
*/

class OptionsSync<TOptions extends Options> {
	public static migrations = {
		/**
		Helper method that removes any option that isn't defined in the defaults. It's useful to avoid leaving old options taking up space.
		*/
		removeUnused(options: Options, defaults: Options) {
			for (const key of Object.keys(options)) {
				if (!(key in defaults)) {
					delete options[key];
				}
			}
		}
	};

	storageName: string;

	defaults: TOptions;

	private _timer?: ReturnType<typeof setTimeout>;

	/**
	@constructor Returns an instance linked to the chosen storage.
	@param options - Configuration to determine where options are stored.
	*/
	constructor(options?: Settings<TOptions>) {
		const fullOptions: Required<Settings<TOptions>> = {
			// https://github.com/fregante/webext-options-sync/pull/21#issuecomment-500314074
			// eslint-disable-next-line @typescript-eslint/no-object-literal-type-assertion
			defaults: {} as TOptions,
			storageName: 'options',
			migrations: [],
			logging: true,
			...options
		};

		this.storageName = fullOptions.storageName;
		this.defaults = fullOptions.defaults;

		if (fullOptions.logging === false) {
			this._log = () => {};
		}

		if (isBackgroundPage()) {
			chrome.management.getSelf(({installType}) => {
				// Chrome doesn't run `onInstalled` when launching the browser with a pre-loaded development extension #25
				if (installType === 'development') {
					this._applyDefinition(fullOptions);
				} else {
					chrome.runtime.onInstalled.addListener(() => this._applyDefinition(fullOptions));
				}
			});
		}

		this._handleFormUpdatesDebounced = this._handleFormUpdatesDebounced.bind(this);
	}

	/**
	Retrieves all the options stored.

	@returns Promise that will resolve with **all** the options stored, as an object.

	@example

	new OptionsSync().getAll().then(options => {
		console.log('The user’s options are', options);
		if (options.color) {
			document.body.style.color = color;
		}
	});
	*/
	async getAll(): Promise<TOptions> {
		const keys = await new Promise<Record<string, TOptions>>((resolve, reject) => {
			chrome.storage.sync.get({
				[this.storageName]: this.defaults
			}, result => {
				if (chrome.runtime.lastError) {
					reject(chrome.runtime.lastError);
				} else {
					resolve(result);
				}
			});
		});

		return {...this.defaults, ...keys[this.storageName]};
	}

	/**
	Overrides **all** the options stored with your `options`.

	@param newOptions - A map of default options as strings or booleans. The keys will have to match the form fields' `name` attributes.
	*/
	async setAll(newOptions: TOptions): Promise<void> {
		// Don't store defaults, they'll be merged at runtime
		for (const [key, value] of Object.entries(newOptions)) {
			if (this.defaults[key] === value) {
				delete newOptions[key];
			}
		}

		return new Promise((resolve, reject) => {
			chrome.storage.sync.set({
				[this.storageName]: newOptions
			}, () => {
				if (chrome.runtime.lastError) {
					reject(chrome.runtime.lastError);
				} else {
					resolve();
				}
			});
		});
	}

	/**
	Merges new options with the existing stored options.

	@param newOptions - A map of default options as strings or booleans. The keys will have to match the form fields' `name` attributes.
	*/
	async set(newOptions: Partial<TOptions>): Promise<void> {
		return this.setAll({...await this.getAll(), ...newOptions});
	}

	/**
	Any defaults or saved options will be loaded into the `<form>` and any change will automatically be saved via `chrome.storage.sync`.

	@param selector - The `<form>` that needs to be synchronized or a CSS selector (one element).
	The form fields' `name` attributes will have to match the option names.
	*/
	async syncForm(form: string | HTMLFormElement): Promise<void> {
		const element = form instanceof HTMLFormElement ?
			form :
			document.querySelector<HTMLFormElement>(form)!;

		element.addEventListener('input', this._handleFormUpdatesDebounced);
		element.addEventListener('change', this._handleFormUpdatesDebounced);
		chrome.storage.onChanged.addListener((changes, namespace) => {
			if (
				namespace === 'sync' &&
				changes[this.storageName] &&
				!element.contains(document.activeElement) // Avoid applying changes while the user is editing a field
			) {
				deserialize(element, changes[this.storageName].newValue);
			}
		});

		deserialize(element, await this.getAll());
	}

	private _log(method: keyof Console, ...args: any[]): void {
		console[method](...args);
	}

	private async _applyDefinition(defs: Required<OptionsSync.Settings<TOptions>>): Promise<void> {
		const options = {...defs.defaults, ...await this.getAll()};

		this._log('group', 'Appling definitions');
		this._log('info', 'Current options:', options);
		if (defs.migrations && defs.migrations.length > 0) {
			this._log('info', 'Running', defs.migrations.length, 'migrations');
			defs.migrations.forEach(migrate => migrate(options, defs.defaults));
		}

		this._log('info', 'Migrated options:', options);
		this._log('groupEnd');

		this.setAll(options);
	}

	private _handleFormUpdatesDebounced({currentTarget}: Event): void {
		if (this._timer) {
			clearTimeout(this._timer);
		}

		this._timer = setTimeout(async () => {
			// Parse form into object, except invalid fields
			const options: TOptions = serialize(currentTarget, {
				exclude: [...document.querySelectorAll<HTMLInputElement>('[name]:invalid')].map(field => field.name)
			});

			await this.set(options);
			currentTarget!.dispatchEvent(new CustomEvent('options-sync:form-synced', {
				bubbles: true
			}));
			this._timer = undefined;
		}, 600);
	}
<<<<<<< HEAD
=======

	private _handleFormUpdates(el: HTMLFormElement): void {
		const {name}: {name: keyof TOptions} = el;
		let {value} = el;
		if (!name || !el.validity.valid) {
			return;
		}

		switch (el.type) {
			case 'select-one':
				value = el.options[el.selectedIndex].value;
				break;
			case 'checkbox':
				value = el.checked;
				break;
			default: break;
		}

		this._log('info', 'Saving option', el.name, 'to', value);
		// @ts-ignore `name` should be a keyof TOptions but it's a plain string, so it fails
		this.set({
			[name]: value
		});
	}

	private _log(method: keyof Console, ...args: any[]): void {
		console[method](...args);
	}

	private async _applyDefinition(defs: Required<Settings<TOptions>>): Promise<void> {
		const options = {...defs.defaults, ...await this.getAll()};

		this._log('group', 'Appling definitions');
		this._log('info', 'Current options:', options);
		if (defs.migrations && defs.migrations.length > 0) {
			this._log('info', 'Running', defs.migrations.length, 'migrations');
			defs.migrations.forEach(migrate => migrate(options, defs.defaults));
		}

		this._log('info', 'Migrated options:', options);
		this._log('groupEnd');

		this.setAll(options);
	}

	private _parseNumbers(options: TOptions): TOptions {
		for (const name of Object.keys(options)) {
			if (options[name] === String(Number(options[name]))) {
				// @ts-ignore it will be dropped in #13
				options[name] = Number(options[name]);
			}
		}

		return options;
	}
>>>>>>> 05aa6a46
}

export default OptionsSync;<|MERGE_RESOLUTION|>--- conflicted
+++ resolved
@@ -194,7 +194,7 @@
 		console[method](...args);
 	}
 
-	private async _applyDefinition(defs: Required<OptionsSync.Settings<TOptions>>): Promise<void> {
+	private async _applyDefinition(defs: Required<Settings<TOptions>>): Promise<void> {
 		const options = {...defs.defaults, ...await this.getAll()};
 
 		this._log('group', 'Appling definitions');
@@ -228,64 +228,6 @@
 			this._timer = undefined;
 		}, 600);
 	}
-<<<<<<< HEAD
-=======
-
-	private _handleFormUpdates(el: HTMLFormElement): void {
-		const {name}: {name: keyof TOptions} = el;
-		let {value} = el;
-		if (!name || !el.validity.valid) {
-			return;
-		}
-
-		switch (el.type) {
-			case 'select-one':
-				value = el.options[el.selectedIndex].value;
-				break;
-			case 'checkbox':
-				value = el.checked;
-				break;
-			default: break;
-		}
-
-		this._log('info', 'Saving option', el.name, 'to', value);
-		// @ts-ignore `name` should be a keyof TOptions but it's a plain string, so it fails
-		this.set({
-			[name]: value
-		});
-	}
-
-	private _log(method: keyof Console, ...args: any[]): void {
-		console[method](...args);
-	}
-
-	private async _applyDefinition(defs: Required<Settings<TOptions>>): Promise<void> {
-		const options = {...defs.defaults, ...await this.getAll()};
-
-		this._log('group', 'Appling definitions');
-		this._log('info', 'Current options:', options);
-		if (defs.migrations && defs.migrations.length > 0) {
-			this._log('info', 'Running', defs.migrations.length, 'migrations');
-			defs.migrations.forEach(migrate => migrate(options, defs.defaults));
-		}
-
-		this._log('info', 'Migrated options:', options);
-		this._log('groupEnd');
-
-		this.setAll(options);
-	}
-
-	private _parseNumbers(options: TOptions): TOptions {
-		for (const name of Object.keys(options)) {
-			if (options[name] === String(Number(options[name]))) {
-				// @ts-ignore it will be dropped in #13
-				options[name] = Number(options[name]);
-			}
-		}
-
-		return options;
-	}
->>>>>>> 05aa6a46
 }
 
 export default OptionsSync;