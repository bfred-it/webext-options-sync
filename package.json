--- conflicted
+++ resolved
@@ -1,10 +1,6 @@
 {
   "name": "webext-options-sync",
-<<<<<<< HEAD
-  "version": "1.0.1-0",
-=======
   "version": "1.1.0",
->>>>>>> 9e1e1e37
   "description": "Helps you manage and autosave your extension's options.",
   "keywords": [
     "browser",
@@ -61,16 +57,10 @@
     "@sindresorhus/tsconfig": "^0.6.0",
     "@types/chrome": "0.0.91",
     "@types/dom-inputevent": "^1.0.5",
-<<<<<<< HEAD
     "@types/lz-string": "^1.3.33",
-    "@types/throttle-debounce": "^1.1.1",
-    "@typescript-eslint/eslint-plugin": "^1.9.0",
-    "@typescript-eslint/parser": "^1.10.2",
-=======
     "@types/throttle-debounce": "^2.1.0",
     "@typescript-eslint/eslint-plugin": "^2.9.0",
     "@typescript-eslint/parser": "^2.9.0",
->>>>>>> 9e1e1e37
     "ava": "^2.2.0",
     "eslint-config-xo-typescript": "^0.22.0",
     "esm": "^3.2.25",
